--- conflicted
+++ resolved
@@ -100,6 +100,7 @@
                 localStorage.setItem('authToken', data.access_token);
                 setToken(data.access_token);
                 // No need to fetch user here, useEffect will handle it
+                // No need to fetch user here, useEffect will handle it
             };
 
             const register = async (username, email, password) => {
@@ -113,6 +114,12 @@
                 localStorage.removeItem('authToken');
             };
 
+            const updateUser = async (userData) => {
+                const updatedUser = await apiClient.put('/users/me/', userData, token);
+                setUser(updatedUser);
+            };
+
+            const value = { token, user, login, register, logout, updateUser, loading, apiClient };
             const updateUser = async (userData) => {
                 const updatedUser = await apiClient.put('/users/me/', userData, token);
                 setUser(updatedUser);
@@ -185,6 +192,12 @@
                     state.activeSessionId = null;
                     state.sessionStatus = 'idle';
                 }
+                 // Add a reset action for logout
+                resetChatState: (state) => {
+                    state.sessions = {};
+                    state.activeSessionId = null;
+                    state.sessionStatus = 'idle';
+                }
             },
             extraReducers: (builder) => {
                 builder
@@ -293,18 +306,25 @@
         
         // --- COMPONENTS ---
         const ConfirmationModal = ({ isOpen, onClose, onConfirm, title, children, confirmText = "Delete", confirmColor = "red" }) => {
+        const ConfirmationModal = ({ isOpen, onClose, onConfirm, title, children, confirmText = "Delete", confirmColor = "red" }) => {
             if (!isOpen) return null;
             const colorClasses = {
                 red: "bg-red-600 hover:bg-red-500",
                 indigo: "bg-indigo-600 hover:bg-indigo-500"
             };
+            const colorClasses = {
+                red: "bg-red-600 hover:bg-red-500",
+                indigo: "bg-indigo-600 hover:bg-indigo-500"
+            };
             return (
                 <div className="fixed inset-0 bg-black bg-opacity-50 z-50 flex justify-center items-center">
+                    <div className="bg-gray-800 rounded-lg p-6 w-full max-w-sm shadow-xl">
                     <div className="bg-gray-800 rounded-lg p-6 w-full max-w-sm shadow-xl">
                         <h3 className="text-lg font-bold mb-4">{title}</h3>
                         <div className="text-gray-300 mb-6">{children}</div>
                         <div className="flex justify-end gap-4">
                             <button onClick={onClose} className="px-4 py-2 rounded-md bg-gray-600 hover:bg-gray-500">Cancel</button>
+                            <button onClick={onConfirm} className={`px-4 py-2 rounded-md ${colorClasses[confirmColor]}`}>{confirmText}</button>
                             <button onClick={onConfirm} className={`px-4 py-2 rounded-md ${colorClasses[confirmColor]}`}>{confirmText}</button>
                         </div>
                     </div>
@@ -375,6 +395,70 @@
             );
         };
         
+
+        const ProfileModal = ({ isOpen, onClose }) => {
+            const { user, updateUser } = useAuth();
+            const [username, setUsername] = useState(user?.username || '');
+            const [error, setError] = useState('');
+            const [loading, setLoading] = useState(false);
+        
+            useEffect(() => {
+                if (user) {
+                    setUsername(user.username);
+                }
+            }, [user]);
+
+            if (!isOpen) return null;
+
+            const handleSave = async () => {
+                setLoading(true);
+                setError('');
+                try {
+                    await updateUser({ username });
+                    onClose();
+                } catch (err) {
+                    setError(err.detail || 'Failed to update profile.');
+                } finally {
+                    setLoading(false);
+                }
+            };
+
+            return (
+                 <ConfirmationModal
+                    isOpen={isOpen}
+                    onClose={onClose}
+                    onConfirm={handleSave}
+                    title="Edit Profile"
+                    confirmText="Save Changes"
+                    confirmColor="indigo"
+                >
+                    <div className="space-y-4">
+                        <div>
+                            <label htmlFor="username" className="block text-sm font-medium text-gray-400">Username</label>
+                            <input
+                                id="username"
+                                type="text"
+                                value={username}
+                                onChange={(e) => setUsername(e.target.value)}
+                                className="w-full mt-1 px-3 py-2 text-white bg-gray-700 border border-gray-600 rounded-md focus:outline-none focus:ring-2 focus:ring-indigo-500"
+                            />
+                        </div>
+                         <div>
+                            <label htmlFor="email" className="block text-sm font-medium text-gray-400">Email</label>
+                            <input
+                                id="email"
+                                type="email"
+                                value={user?.email || ''}
+                                disabled
+                                className="w-full mt-1 px-3 py-2 text-gray-400 bg-gray-900 border border-gray-700 rounded-md cursor-not-allowed"
+                            />
+                        </div>
+                        {error && <p className="text-sm text-red-400">{error}</p>}
+                    </div>
+                </ConfirmationModal>
+            );
+        };
+        
         const AuthForm = () => { /* ... (same as previous version) ... */ 
             const [isLogin, setIsLogin] = useState(true);
             const [email, setEmail] = useState('');
@@ -490,13 +574,42 @@
         };
         
         const Sidebar = ({ onRequestDelete, onEditProfile }) => {
+        const formatTimestamp = (dateString) => {
+            const date = new Date(dateString);
+            const now = new Date();
+            const seconds = Math.floor((now - date) / 1000);
+
+            if (seconds < 60) return "Just now";
+            const minutes = Math.floor(seconds / 60);
+            if (minutes < 60) return `${minutes}m ago`;
+            const hours = Math.floor(minutes / 60);
+            if (hours < 24) return `${hours}h ago`;
+            const days = Math.floor(hours / 24);
+            if (days < 7) return `${days}d ago`;
+            
+            return date.toLocaleDateString('en-US', { month: 'short', day: 'numeric' });
+        };
+        
+        const Sidebar = ({ onRequestDelete, onEditProfile }) => {
             const dispatch = useDispatch();
+            const { user, logout: authLogout } = useAuth();
             const { user, logout: authLogout } = useAuth();
             const { sessions: sessionData, activeSessionId, sessionStatus, isSidebarOpen } = useSelector(state => state.chat);
             
             const [searchQuery, setSearchQuery] = useState('');
+            const [searchQuery, setSearchQuery] = useState('');
             const [editingSessionId, setEditingSessionId] = useState(null);
             const [title, setTitle] = useState('');
+
+            const sessions = Object.values(sessionData)
+                .filter(session => session.title.toLowerCase().includes(searchQuery.toLowerCase()))
+                .sort((a, b) => new Date(b.created_at) - new Date(a.created_at));
+
+            const handleLogout = () => {
+                authLogout();
+                dispatch(resetChatState());
+            };
+            
 
             const sessions = Object.values(sessionData)
                 .filter(session => session.title.toLowerCase().includes(searchQuery.toLowerCase()))
@@ -540,9 +653,12 @@
                             </button>
                         </div>
 
+
                         <div className="flex-grow overflow-y-auto no-scrollbar pr-1">
                             {sessionStatus === 'loading' && <p>Loading...</p>}
                             {sessions.map(session => (
+                                <div key={session.id} onClick={() => handleSetActive(session.id)} 
+                                    className={`session-item group relative px-3 py-2 rounded-md cursor-pointer text-sm mb-1 ${activeSessionId === session.id ? 'bg-gray-700' : 'hover:bg-gray-700/50'}`}>
                                 <div key={session.id} onClick={() => handleSetActive(session.id)} 
                                     className={`session-item group relative px-3 py-2 rounded-md cursor-pointer text-sm mb-1 ${activeSessionId === session.id ? 'bg-gray-700' : 'hover:bg-gray-700/50'}`}>
                                     {editingSessionId === session.id ? (
@@ -550,13 +666,10 @@
                                     ) : (
                                         <div className="flex flex-col">
                                             <span className="truncate flex-1 font-medium">{session.title}</span>
-<<<<<<< HEAD
                                             <span className="text-xs text-gray-400">{formatTimestamp(session.created_at)}</span> //Set to created_at for now
-=======
-                                            <span className="text-xs text-gray-400">{formatTimestamp(session.created_at)}</span> <!-- Set to created_at instead of updated_at for now -->
->>>>>>> e4092f78
                                         </div>
                                     )}
+                                    <div className="session-actions opacity-0 group-hover:opacity-100 flex items-center transition-opacity absolute right-2 top-1/2 -translate-y-1/2 bg-gray-700/50 rounded-md">
                                     <div className="session-actions opacity-0 group-hover:opacity-100 flex items-center transition-opacity absolute right-2 top-1/2 -translate-y-1/2 bg-gray-700/50 rounded-md">
                                         <button onClick={(e) => {e.stopPropagation(); handleStartEdit(session);}} className="p-1 text-gray-400 hover:text-white"><svg className="w-4 h-4" fill="currentColor" viewBox="0 0 20 20"><path d="M17.414 2.586a2 2 0 00-2.828 0L7 10.172V13h2.828l7.586-7.586a2 2 0 000-2.828z"></path><path fillRule="evenodd" d="M2 6a2 2 0 012-2h4a1 1 0 010 2H4v10h10v-4a1 1 0 112 0v4a2 2 0 01-2 2H4a2 2 0 01-2-2V6z" clipRule="evenodd"></path></svg></button>
                                         <button onClick={(e) => {e.stopPropagation(); onRequestDelete(session.id);}} className="p-1 text-gray-400 hover:text-red-400"><svg className="w-4 h-4" fill="currentColor" viewBox="0 0 20 20"><path fillRule="evenodd" d="M9 2a1 1 0 00-.894.553L7.382 4H4a1 1 0 000 2v10a2 2 0 002 2h8a2 2 0 002-2V6a1 1 0 100-2h-3.382l-.724-1.447A1 1 0 0011 2H9zM7 8a1 1 0 012 0v6a1 1 0 11-2 0V8zm4 0a1 1 0 012 0v6a1 1 0 11-2 0V8z" clipRule="evenodd"></path></svg></button>
@@ -585,6 +698,23 @@
                                             </svg>
                                         </button>
                                     </div>
+                                    <div className="flex flex-col">
+                                        <span className="text-sm font-semibold truncate">{user?.username}</span>
+                                        <span className="text-xs text-gray-400 truncate">{user?.email}</span>
+                                    </div>
+                                    <div className="flex items-center">
+                                        <button onClick={onEditProfile} className="p-2 rounded-md hover:bg-gray-700">
+                                            <svg className="w-5 h-5" fill="none" stroke="currentColor" viewBox="0 0 24 24">
+                                                <path strokeLinecap="round" strokeLinejoin="round" strokeWidth="2" d="M10.325 4.317c.426-1.756 2.924-1.756 3.35 0a1.724 1.724 0 002.573 1.066c1.543-.94 3.31.826 2.37 2.37a1.724 1.724 0 001.065 2.572c1.756.426 1.756 2.924 0 3.35a1.724 1.724 0 00-1.066 2.573c.94 1.543-.826 3.31-2.37 2.37a1.724 1.724 0 00-2.572 1.065c-.426 1.756-2.924 1.756-3.35 0a1.724 1.724 0 00-2.573-1.066c-1.543.94-3.31-.826-2.37-2.37a1.724 1.724 0 00-1.065-2.572c-1.756-.426-1.756-2.924 0-3.35a1.724 1.724 0 001.066-2.573c-.94-1.543.826-3.31 2.37-2.37.996.608 2.296.07 2.572-1.065z"></path>
+                                                <path strokeLinecap="round" strokeLinejoin="round" strokeWidth="2" d="M15 12a3 3 0 11-6 0 3 3 0 016 0z"></path>
+                                            </svg>
+                                        </button>
+                                        <button onClick={handleLogout} className="p-2 rounded-md hover:bg-gray-700">
+                                            <svg className="w-5 h-5 text-red-400" fill="none" stroke="currentColor" viewBox="0 0 24 24">
+                                                <path strokeLinecap="round" strokeLinejoin="round" strokeWidth="2" d="M17 16l4-4m0 0l-4-4m4 4H7m6 4v1a3 3 0 01-3 3H6a3 3 0 01-3-3V7a3 3 0 013-3h4a3 3 0 013 3v1"></path>
+                                            </svg>
+                                        </button>
+                                    </div>
                                 </div>
                             </div>
                         </div>
@@ -624,6 +754,7 @@
             if (!session) { 
                 return <div className="flex-1 flex items-center justify-center"><p>Select or create a new session to begin.</p></div>; 
             } else if (session.messagesLoaded && session.messages.length === 0) {
+                return <div className="flex-1 flex items-center justify-center"><h2>Enter message to chat.</h2></div>;
                 return <div className="flex-1 flex items-center justify-center"><h2>Enter message to chat.</h2></div>;
             }
             return (
@@ -682,6 +813,7 @@
             const { isSidebarOpen, activeSessionId, sessions } = useSelector(state => state.chat);
             const [sessionToDelete, setSessionToDelete] = useState(null);
             const [isProfileModalOpen, setIsProfileModalOpen] = useState(false);
+            const [isProfileModalOpen, setIsProfileModalOpen] = useState(false);
             
             useEffect(() => {
                 if (activeSessionId && sessions[activeSessionId] && !sessions[activeSessionId].messagesLoaded) {
@@ -698,6 +830,7 @@
 
             return (
                 <div className="flex h-full w-full">
+                    <Sidebar onRequestDelete={setSessionToDelete} onEditProfile={() => setIsProfileModalOpen(true)} />
                     <Sidebar onRequestDelete={setSessionToDelete} onEditProfile={() => setIsProfileModalOpen(true)} />
                     <div className="relative flex-1 flex flex-col bg-gray-900">
                         <button 
@@ -724,6 +857,7 @@
                         Are you sure you want to delete this chat session? This action cannot be undone.
                     </ConfirmationModal>
                     <ProfileModal isOpen={isProfileModalOpen} onClose={() => setIsProfileModalOpen(false)} />
+                    <ProfileModal isOpen={isProfileModalOpen} onClose={() => setIsProfileModalOpen(false)} />
                 </div>
             );
         };
@@ -739,6 +873,7 @@
                 if (token && sessionStatus === 'idle') {
                     dispatch(fetchSessions());
                 }
+            }, [token, sessionStatus, dispatch]);
             }, [token, sessionStatus, dispatch]);
 
             if (loading) { 
