<!DOCTYPE html>
<html lang="en">
<head>
    <meta charset="UTF-8" />
    <meta name="viewport" content="width=device-width, initial-scale=1.0" />
    <title>Multi-Provider AI Chatbot</title>
    <script src="https://unpkg.com/react@18/umd/react.development.js"></script>
    <script src="https://unpkg.com/react-dom@18/umd/react-dom.development.js"></script>
    <script src="https://unpkg.com/@babel/standalone/babel.min.js"></script>
    <script src="https://unpkg.com/redux@4.2.1/dist/redux.min.js"></script>
    <script src="https://unpkg.com/react-redux@8.1.3/dist/react-redux.min.js"></script>
    <script src="https://unpkg.com/@reduxjs/toolkit@1.9.7/dist/redux-toolkit.umd.js"></script>
    <script src="https://cdn.tailwindcss.com"></script>
    <style>
        @import url('https://fonts.googleapis.com/css2?family=Inter:wght@400;500;600;700&display=swap');
        body {
            font-family: 'Inter', sans-serif;
            overflow: hidden;
        }
        .no-scrollbar::-webkit-scrollbar { display: none; }
        .no-scrollbar { -ms-overflow-style: none; scrollbar-width: none; }
        .message-content p { margin-bottom: 0.5rem; }
        .message-content ol, .message-content ul { margin-left: 1.5rem; margin-bottom: 0.5rem; }
        .message-content pre {
            background-color: #1e293b;
            color: #e2e8f0;
            padding: 1rem;
            border-radius: 0.5rem;
            overflow-x: auto;
            margin-bottom: 0.5rem;
        }
        .message-content code {
            font-family: 'Courier New', Courier, monospace;
        }
    </style>
</head>
<body class="bg-gray-900 text-gray-100">
    <div id="root"></div>

    <script type="text/babel">
        const { Provider, useSelector, useDispatch } = ReactRedux;
<<<<<<< HEAD
        const { configureStore, createSlice, createAsyncThunk } = RTK;
        const { useState, useEffect, useRef, createContext, useContext } = React;

        const API_BASE_URL = 'http://127.0.0.1:8000';

        // --- AUTH CONTEXT & API CLIENT ---
        const AuthContext = createContext();

        const apiClient = {
            async post(endpoint, data, token, contentType = 'application/json') {
                const headers = { 'Content-Type': contentType };
                if (token) headers['Authorization'] = `Bearer ${token}`;
                
                let body;
                if (contentType === 'application/json') { body = JSON.stringify(data); } 
                else { body = new URLSearchParams(data); }

                const response = await fetch(`${API_BASE_URL}${endpoint}`, { method: 'POST', headers, body });
                const responseData = await response.json();
                if (!response.ok) throw responseData;
                return responseData;
            },
            async get(endpoint, token) {
                const headers = { 'Authorization': `Bearer ${token}` };
                const response = await fetch(`${API_BASE_URL}${endpoint}`, { headers });
                const responseData = await response.json();
                if (!response.ok) throw responseData;
                return responseData;
            },
             async put(endpoint, data, token) {
                const headers = { 'Content-Type': 'application/json', 'Authorization': `Bearer ${token}` };
                const response = await fetch(`${API_BASE_URL}${endpoint}`, { method: 'PUT', headers, body: JSON.stringify(data) });
                const responseData = await response.json();
                if (!response.ok) throw responseData;
                return responseData;
            },
            async del(endpoint, token) {
                const headers = { 'Authorization': `Bearer ${token}` };
                const response = await fetch(`${API_BASE_URL}${endpoint}`, { method: 'DELETE', headers });
                if (response.status !== 204 && !response.ok) throw await response.json();
                return response;
            }
        };

        const AuthProvider = ({ children }) => {
            const [token, setToken] = useState(() => localStorage.getItem('authToken'));
            const [user, setUser] = useState(null);
            const [loading, setLoading] = useState(true);

            useEffect(() => {
                const validateToken = async () => {
                    if (token) {
                        try {
                            const userData = await apiClient.get('/users/me/', token);
                            setUser(userData);
                        } catch (error) {
                            console.error("Session expired", error);
                            setToken(null);
                            localStorage.removeItem('authToken');
                        }
                    }
                    setLoading(false);
                };
                validateToken();
            }, [token]);

            const login = async (email, password) => {
                const data = await apiClient.post('/token', { username: email, password }, null, 'application/x-www-form-urlencoded');
                localStorage.setItem('authToken', data.access_token);
                setToken(data.access_token);
                // No need to fetch user here, useEffect will handle it
            };

            const register = async (username, email, password) => {
                await apiClient.post('/users/', { username, email, password });
                await login(email, password);
            };

            const logout = () => {
                setToken(null);
                setUser(null);
                localStorage.removeItem('authToken');
            };

            const updateUser = async (userData) => {
                const updatedUser = await apiClient.put('/users/me/', userData, token);
                setUser(updatedUser);
            };

            const value = { token, user, login, register, logout, updateUser, loading, apiClient };
            return <AuthContext.Provider value={value}>{children}</AuthContext.Provider>;
        };
        const useAuth = () => useContext(AuthContext);

        // --- REDUX THUNKS ---
        const fetchSessions = createAsyncThunk('chat/fetchSessions', async (_, { getState, extra: { apiClient } }) => {
            const { auth } = getState();
            return apiClient.get('/sessions', auth.token);
        });
        const createNewSession = createAsyncThunk('chat/createNewSession', async (title, { getState, extra: { apiClient } }) => {
            const { auth } = getState();
            return apiClient.post('/sessions', { title }, auth.token);
        });
        const fetchSessionDetails = createAsyncThunk('chat/fetchSessionDetails', async (sessionId, { getState, extra: { apiClient } }) => {
            const { auth } = getState();
            return apiClient.get(`/sessions/${sessionId}`, auth.token);
        });
        const updateSessionTitle = createAsyncThunk('chat/updateSessionTitle', async ({ sessionId, title }, { getState, extra: { apiClient } }) => {
            const { auth } = getState();
            return apiClient.put(`/sessions/${sessionId}`, { title }, auth.token);
        });
        const deleteSession = createAsyncThunk('chat/deleteSession', async (sessionId, { getState, extra: { apiClient } }) => {
            const { auth } = getState();
            await apiClient.del(`/sessions/${sessionId}`, auth.token);
            return sessionId;
        });
=======
        const { configureStore, createSlice } = RTK;
        const { useState, useEffect, useRef } = React;
>>>>>>> e7de5ca4

        // --- REDUX SLICE ---
        const chatSlice = createSlice({
            name: 'chat',
            initialState: {
                sessions: { 'session-1': { id: 'session-1', title: 'Welcome Chat', messages: [{ id: 'msg-1', role: 'assistant', content: 'Hello! How can I help you today?' }] } },
                activeSessionId: 'session-1',
                isStreaming: false,
                currentProvider: 'gemini', // Default provider
                currentModel: 'gemini-pro', // Default model
            },
            reducers: {
                addMessage: (state, action) => {
                    const { sessionId, message } = action.payload;
                    state.sessions[sessionId].messages.push(message);
                },
                startStream: (state, action) => {
                    state.isStreaming = true;
                    const { sessionId, message } = action.payload;
                    if (!state.sessions[sessionId]) {
                        state.sessions[sessionId] = { id: sessionId, title: "New Chat", messages: [] };
                    }
                    state.sessions[sessionId].messages.push(message); // User message
                    state.sessions[sessionId].messages.push({ id: `ai-${Date.now()}`, role: 'assistant', content: '' }); // Placeholder for AI
                },
                appendStream: (state, action) => {
                    const { sessionId, delta } = action.payload;
                    const session = state.sessions[sessionId];
                    if (session) {
                        const lastMessage = session.messages[session.messages.length - 1];
                        if (lastMessage && lastMessage.role === 'assistant') {
                            lastMessage.content += delta;
                        }
                    }
                },
                endStream: (state) => {
                    state.isStreaming = false;
                },
                newSession: (state) => {
                    const newSessionId = `session-${Date.now()}`;
                    state.sessions[newSessionId] = { id: newSessionId, title: 'New Chat', messages: [] };
                    state.activeSessionId = newSessionId;
                },
                setActiveSession: (state, action) => {
                    state.activeSessionId = action.payload;
                },
                setModelAndProvider: (state, action) => {
                    state.currentProvider = action.payload.provider;
                    state.currentModel = action.payload.model;
<<<<<<< HEAD
                },
                toggleSidebar: (state) => {
                    state.isSidebarOpen = !state.isSidebarOpen;
                },
                 // Add a reset action for logout
                resetChatState: (state) => {
                    state.sessions = {};
                    state.activeSessionId = null;
                    state.sessionStatus = 'idle';
                }
            },
            extraReducers: (builder) => {
                builder
                    .addCase(fetchSessions.pending, (state) => { state.sessionStatus = 'loading'; })
                    .addCase(fetchSessions.fulfilled, (state, action) => {
                        state.sessionStatus = 'succeeded';
                        state.sessions = action.payload.reduce((acc, session) => {
                            acc[session.id] = { ...session, messages: [], messagesLoaded: false };
                            return acc;
                        }, {});
                        if (!state.activeSessionId && action.payload.length > 0) {
                            // Set the first session as active by default
                            const sortedSessions = action.payload.sort((a,b) => new Date(b.created_at) - new Date(a.created_at));
                            state.activeSessionId = sortedSessions[0].id;
                        }
                    })
                    .addCase(createNewSession.fulfilled, (state, action) => {
                        const newSession = action.payload;
                        const newSessions = { [newSession.id]: { ...newSession, messages: [], messagesLoaded: true }, ...state.sessions };
                        state.sessions = newSessions;
                        state.activeSessionId = newSession.id;
                    })
                    .addCase(fetchSessionDetails.fulfilled, (state, action) => {
                        state.sessions[action.payload.id] = { ...action.payload, messagesLoaded: true };
                    })
                    .addCase(updateSessionTitle.fulfilled, (state, action) => {
                        state.sessions[action.payload.id].title = action.payload.title;
                    })
                    .addCase(deleteSession.fulfilled, (state, action) => {
                        delete state.sessions[action.payload];
                        if (state.activeSessionId === action.payload) {
                            const remainingSessions = Object.values(state.sessions).sort((a,b) => new Date(b.created_at) - new Date(a.created_at));
                            state.activeSessionId = remainingSessions.length > 0 ? remainingSessions[0].id : null;
                        }
                    });
=======
                }
>>>>>>> e7de5ca4
            }
        });

        const { addMessage, startStream, appendStream, endStream, newSession, setActiveSession, setModelAndProvider } = chatSlice.actions;

        // --- REDUX STORE ---
        const store = configureStore({
            reducer: {
                chat: chatSlice.reducer
            }
        });
        
        // --- API & STREAMING LOGIC ---
        let eventSource = null;

        const streamChatResponse = (payload) => (dispatch) => {
            const { sessionId, messages, provider, model } = payload;
            
            dispatch(startStream({ 
                sessionId, 
                message: messages[messages.length - 1] // Pass user message
            }));

            // Replace with your actual backend endpoint
            const API_URL = 'http://127.0.0.1:8000/chat/stream';

            eventSource = new EventSource(`${API_URL}?prompt=${encodeURIComponent(messages[messages.length-1].content)}&provider=${provider}&model=${model}`);

            eventSource.onmessage = (event) => {
                if (event.data === "[DONE]") {
                    dispatch(endStream());
                    eventSource.close();
                    return;
                }
                const data = JSON.parse(event.data);
                if (data.delta) {
                    dispatch(appendStream({ sessionId, delta: data.delta }));
                }
            };

            eventSource.onerror = (err) => {
                console.error("EventSource failed:", err);
                dispatch(endStream());
                eventSource.close();
            };
        };

        const stopStreaming = () => (dispatch) => {
            if (eventSource) {
                eventSource.close();
                dispatch(endStream());
            }
<<<<<<< HEAD
        });
        const { setAuthToken } = authSlice.actions;

        const store = configureStore({
            reducer: { 
                chat: chatSlice.reducer,
                auth: authSlice.reducer
            },
            middleware: (getDefaultMiddleware) => getDefaultMiddleware({
                thunk: { extraArgument: { apiClient } }
            }),
        });
        
        // --- COMPONENTS ---
        const ConfirmationModal = ({ isOpen, onClose, onConfirm, title, children, confirmText = "Delete", confirmColor = "red" }) => {
            if (!isOpen) return null;
            const colorClasses = {
                red: "bg-red-600 hover:bg-red-500",
                indigo: "bg-indigo-600 hover:bg-indigo-500"
            };
            return (
                <div className="fixed inset-0 bg-black bg-opacity-50 z-50 flex justify-center items-center">
                    <div className="bg-gray-800 rounded-lg p-6 w-full max-w-sm shadow-xl">
                        <h3 className="text-lg font-bold mb-4">{title}</h3>
                        <div className="text-gray-300 mb-6">{children}</div>
                        <div className="flex justify-end gap-4">
                            <button onClick={onClose} className="px-4 py-2 rounded-md bg-gray-600 hover:bg-gray-500">Cancel</button>
                            <button onClick={onConfirm} className={`px-4 py-2 rounded-md ${colorClasses[confirmColor]}`}>{confirmText}</button>
                        </div>
                    </div>
                </div>
            );
        };

        const ProfileModal = ({ isOpen, onClose }) => {
            const { user, updateUser } = useAuth();
            const [username, setUsername] = useState(user?.username || '');
            const [error, setError] = useState('');
            const [loading, setLoading] = useState(false);
        
            useEffect(() => {
                if (user) {
                    setUsername(user.username);
                }
            }, [user]);

            if (!isOpen) return null;

            const handleSave = async () => {
                setLoading(true);
                setError('');
                try {
                    await updateUser({ username });
                    onClose();
                } catch (err) {
                    setError(err.detail || 'Failed to update profile.');
                } finally {
                    setLoading(false);
                }
            };

            return (
                 <ConfirmationModal
                    isOpen={isOpen}
                    onClose={onClose}
                    onConfirm={handleSave}
                    title="Edit Profile"
                    confirmText="Save Changes"
                    confirmColor="indigo"
                >
                    <div className="space-y-4">
                        <div>
                            <label htmlFor="username" className="block text-sm font-medium text-gray-400">Username</label>
                            <input
                                id="username"
                                type="text"
                                value={username}
                                onChange={(e) => setUsername(e.target.value)}
                                className="w-full mt-1 px-3 py-2 text-white bg-gray-700 border border-gray-600 rounded-md focus:outline-none focus:ring-2 focus:ring-indigo-500"
                            />
                        </div>
                         <div>
                            <label htmlFor="email" className="block text-sm font-medium text-gray-400">Email</label>
                            <input
                                id="email"
                                type="email"
                                value={user?.email || ''}
                                disabled
                                className="w-full mt-1 px-3 py-2 text-gray-400 bg-gray-900 border border-gray-700 rounded-md cursor-not-allowed"
                            />
                        </div>
                        {error && <p className="text-sm text-red-400">{error}</p>}
                    </div>
                </ConfirmationModal>
            );
        };
        
        const AuthForm = () => { 
            const [isLogin, setIsLogin] = useState(true);
            const [email, setEmail] = useState('');
            const [password, setPassword] = useState('');
            const [username, setUsername] = useState('');
            const [error, setError] = useState(null);
            const [loading, setLoading] = useState(false);
            const { login, register } = useAuth();
=======
        };

>>>>>>> e7de5ca4

        // --- COMPONENTS ---

        const ProviderSelector = () => {
            const dispatch = useDispatch();
            const currentProvider = useSelector(state => state.chat.currentProvider);
            const currentModel = useSelector(state => state.chat.currentModel);
            const [isOpen, setIsOpen] = useState(false);
<<<<<<< HEAD
            const providers = { 
                openai: ['gpt-3.5-turbo', 'gpt-4'],
=======

            const providers = {
                openai: ['gpt-3.5-turbo', 'gpt-4.1'],
>>>>>>> e7de5ca4
                anthropic: ['claude-3-haiku', 'claude-3-sonnet'],
                gemini: ['gemini-pro', 'gemini-flash'],
                ollama: ['llama3', 'mistral']
            };

            const handleSelect = (provider, model) => {
                dispatch(setModelAndProvider({ provider, model }));
                setIsOpen(false);
            };

            return (
                <div className="relative">
                    <button onClick={() => setIsOpen(!isOpen)} className="w-full bg-gray-700 hover:bg-gray-600 text-left px-4 py-2 rounded-lg transition-colors duration-200 flex justify-between items-center">
                        <div>
                            <span className="font-semibold capitalize">{currentProvider}</span>
                            <span className="text-gray-400 ml-2">{currentModel}</span>
                        </div>
                        <svg className={`w-5 h-5 transition-transform duration-200 ${isOpen ? 'transform rotate-180' : ''}`} fill="none" stroke="currentColor" viewBox="0 0 24 24" xmlns="http://www.w3.org/2000/svg"><path strokeLinecap="round" strokeLinejoin="round" strokeWidth="2" d="M19 9l-7 7-7-7"></path></svg>
                    </button>
                    {isOpen && (
                        <div className="absolute bottom-full mb-2 w-full bg-gray-800 border border-gray-700 rounded-lg shadow-lg z-10">
                            {Object.entries(providers).map(([provider, models]) => (
                                <div key={provider}>
                                    <h3 className="text-sm font-bold text-gray-400 px-4 pt-3 capitalize">{provider}</h3>
                                    <ul>
                                        {models.map(model => (
                                            <li key={model} onClick={() => handleSelect(provider, model)} className="px-4 py-2 hover:bg-gray-700 cursor-pointer rounded-md">
                                                {model}
                                            </li>
                                        ))}
                                    </ul>
                                </div>
                            ))}
                        </div>
                    )}
                </div>
            );
        };
<<<<<<< HEAD
        
        const formatTimestamp = (dateString) => {
            const date = new Date(dateString);
            const now = new Date();
            const seconds = Math.floor((now - date) / 1000);

            if (seconds < 60) return "Just now";
            const minutes = Math.floor(seconds / 60);
            if (minutes < 60) return `${minutes}m ago`;
            const hours = Math.floor(minutes / 60);
            if (hours < 24) return `${hours}h ago`;
            const days = Math.floor(hours / 24);
            if (days < 7) return `${days}d ago`;
            
            return date.toLocaleDateString('en-US', { month: 'short', day: 'numeric' });
        };
        
        const Sidebar = ({ onRequestDelete, onEditProfile }) => {
            const dispatch = useDispatch();
            const { user, logout: authLogout } = useAuth();
            const { sessions: sessionData, activeSessionId, sessionStatus, isSidebarOpen } = useSelector(state => state.chat);
            
            const [searchQuery, setSearchQuery] = useState('');
            const [editingSessionId, setEditingSessionId] = useState(null);
            const [title, setTitle] = useState('');

            const sessions = Object.values(sessionData)
                .filter(session => session.title.toLowerCase().includes(searchQuery.toLowerCase()))
                .sort((a, b) => new Date(b.created_at) - new Date(a.created_at));

            const handleLogout = () => {
                authLogout();
                dispatch(resetChatState());
            };
            
            const handleSetActive = (sessionId) => {
                if (sessionId !== activeSessionId) dispatch(setActiveSessionId(sessionId));
            }
            
            const handleStartEdit = (session) => {
                setEditingSessionId(session.id);
                setTitle(session.title);
            };

            const handleTitleChange = (e) => setTitle(e.target.value);
            
            const handleSaveTitle = (sessionId) => {
                if (title.trim()) {
                    dispatch(updateSessionTitle({ sessionId, title: title.trim() }));
                }
                setEditingSessionId(null);
            };
=======

        const Sidebar = () => {
            const dispatch = useDispatch();
            const sessions = useSelector(state => state.chat.sessions);
            const activeSessionId = useSelector(state => state.chat.activeSessionId);
>>>>>>> e7de5ca4
            
            return (
<<<<<<< HEAD
                <div className={`bg-gray-800 h-full flex-shrink-0 transition-all duration-300 ease-in-out ${isSidebarOpen ? 'w-64' : 'w-0'}`}>
                    <div className="h-full w-64 p-3 flex flex-col overflow-hidden">
                        <div className="flex items-center justify-between mb-4 flex-shrink-0">
                            <h1 className="text-xl font-bold">Chatity</h1>
                            <button onClick={() => dispatch(createNewSession('New Chat'))} className="p-2 rounded-md hover:bg-gray-700">
                                <svg className="w-6 h-6" fill="none" stroke="currentColor" viewBox="0 0 24 24"><path strokeLinecap="round" strokeLinejoin="round" strokeWidth="2" d="M12 6v6m0 0v6m0-6h6m-6 0H6"></path></svg>
                            </button>
                        </div>

                        <div className="flex-grow overflow-y-auto no-scrollbar pr-1">
                            {sessionStatus === 'loading' && <p>Loading...</p>}
                            {sessions.map(session => (
                                <div key={session.id} onClick={() => handleSetActive(session.id)} 
                                    className={`session-item group relative px-3 py-2 rounded-md cursor-pointer text-sm mb-1 ${activeSessionId === session.id ? 'bg-gray-700' : 'hover:bg-gray-700/50'}`}>
                                    {editingSessionId === session.id ? (
                                        <input type="text" value={title} onChange={handleTitleChange} onBlur={() => handleSaveTitle(session.id)} onKeyDown={(e) => handleKeyDown(e, session.id)} autoFocus className="w-full bg-gray-600 text-white outline-none rounded p-0 m-0" />
                                    ) : (
                                        <div className="flex flex-col">
                                            <span className="truncate flex-1 font-medium">{session.title}</span>
                                            <span className="text-xs text-gray-400">{formatTimestamp(session.created_at)}</span> <span className="hidden">"Set to created_at for now"</span>
                                        </div>
                                    )}
                                    <div className="session-actions opacity-0 group-hover:opacity-100 flex items-center transition-opacity absolute right-2 top-1/2 -translate-y-1/2 bg-gray-700/50 rounded-md">
                                        <button onClick={(e) => {e.stopPropagation(); handleStartEdit(session);}} className="p-1 text-gray-400 hover:text-white"><svg className="w-4 h-4" fill="currentColor" viewBox="0 0 20 20"><path d="M17.414 2.586a2 2 0 00-2.828 0L7 10.172V13h2.828l7.586-7.586a2 2 0 000-2.828z"></path><path fillRule="evenodd" d="M2 6a2 2 0 012-2h4a1 1 0 010 2H4v10h10v-4a1 1 0 112 0v4a2 2 0 01-2 2H4a2 2 0 01-2-2V6z" clipRule="evenodd"></path></svg></button>
                                        <button onClick={(e) => {e.stopPropagation(); onRequestDelete(session.id);}} className="p-1 text-gray-400 hover:text-red-400"><svg className="w-4 h-4" fill="currentColor" viewBox="0 0 20 20"><path fillRule="evenodd" d="M9 2a1 1 0 00-.894.553L7.382 4H4a1 1 0 000 2v10a2 2 0 002 2h8a2 2 0 002-2V6a1 1 0 100-2h-3.382l-.724-1.447A1 1 0 0011 2H9zM7 8a1 1 0 012 0v6a1 1 0 11-2 0V8zm4 0a1 1 0 012 0v6a1 1 0 11-2 0V8z" clipRule="evenodd"></path></svg></button>
                                    </div>
                                </div>
                            ))}
                        </div>
                        <div className="mt-auto flex flex-col gap-4 flex-shrink-0">
                            <ProviderSelector />
                            <div className="border-t border-gray-700 pt-3">
                                <div className="flex items-center justify-between">
                                    <div className="flex flex-col">
                                        <span className="text-sm font-semibold truncate">{user?.username}</span>
                                        <span className="text-xs text-gray-400 truncate">{user?.email}</span>
                                    </div>
                                    <div className="flex items-center">
                                        <button onClick={onEditProfile} className="p-2 rounded-md hover:bg-gray-700">
                                            <svg className="w-5 h-5" fill="none" stroke="currentColor" viewBox="0 0 24 24">
                                                <path strokeLinecap="round" strokeLinejoin="round" strokeWidth="2" d="M10.325 4.317c.426-1.756 2.924-1.756 3.35 0a1.724 1.724 0 002.573 1.066c1.543-.94 3.31.826 2.37 2.37a1.724 1.724 0 001.065 2.572c1.756.426 1.756 2.924 0 3.35a1.724 1.724 0 00-1.066 2.573c.94 1.543-.826 3.31-2.37 2.37a1.724 1.724 0 00-2.572 1.065c-.426 1.756-2.924 1.756-3.35 0a1.724 1.724 0 00-2.573-1.066c-1.543.94-3.31-.826-2.37-2.37a1.724 1.724 0 00-1.065-2.572c-1.756-.426-1.756-2.924 0-3.35a1.724 1.724 0 001.066-2.573c-.94-1.543.826-3.31 2.37-2.37.996.608 2.296.07 2.572-1.065z"></path>
                                                <path strokeLinecap="round" strokeLinejoin="round" strokeWidth="2" d="M15 12a3 3 0 11-6 0 3 3 0 016 0z"></path>
                                            </svg>
                                        </button>
                                        <button onClick={handleLogout} className="p-2 rounded-md hover:bg-gray-700">
                                            <svg className="w-5 h-5 text-red-400" fill="none" stroke="currentColor" viewBox="0 0 24 24">
                                                <path strokeLinecap="round" strokeLinejoin="round" strokeWidth="2" d="M17 16l4-4m0 0l-4-4m4 4H7m6 4v1a3 3 0 01-3 3H6a3 3 0 01-3-3V7a3 3 0 013-3h4a3 3 0 013 3v1"></path>
                                            </svg>
                                        </button>
                                    </div>
                                </div>
=======
                <div className="w-64 bg-gray-800 h-full flex flex-col p-3">
                    <div className="flex items-center justify-between mb-4">
                        <h1 className="text-xl font-bold">Chat AI</h1>
                        <button onClick={() => dispatch(newSession())} className="p-2 rounded-md hover:bg-gray-700">
                            <svg className="w-6 h-6" fill="none" stroke="currentColor" viewBox="0 0 24 24" xmlns="http://www.w3.org/2000/svg"><path strokeLinecap="round" strokeLinejoin="round" strokeWidth="2" d="M12 6v6m0 0v6m0-6h6m-6 0H6"></path></svg>
                        </button>
                    </div>
                    <div className="flex-grow overflow-y-auto no-scrollbar pr-1">
                        <p className="text-xs text-gray-500 font-semibold mb-2 px-2">RECENT</p>
                        {Object.values(sessions).map(session => (
                            <div key={session.id} onClick={() => dispatch(setActiveSession(session.id))}
                                className={`truncate px-3 py-2 rounded-md cursor-pointer text-sm mb-1 ${activeSessionId === session.id ? 'bg-gray-700' : 'hover:bg-gray-700/50'}`}>
                                {session.title}
>>>>>>> e7de5ca4
                            </div>
                        ))}
                    </div>
                    <div className="mt-auto">
                        <ProviderSelector />
                    </div>
                </div>
            );
        };

        const ChatMessage = ({ message }) => {
            const isUser = message.role === 'user';
            
            // A simple markdown-to-html converter
            const renderContent = (content) => {
                let html = content
                    .replace(/```([\s\S]*?)```/g, (match, code) => `<pre><code>${code.trim()}</code></pre>`)
                    .replace(/`([^`]+)`/g, `<code>$1</code>`)
                    .replace(/\*\*(.*?)\*\*/g, '<strong>$1</strong>')
                    .replace(/\*(.*?)\*/g, '<em>$1</em>')
                    .replace(/\n/g, '<br />');
                
                // This is a simplified replacement, a real implementation would be more robust
                html = html.replace(/<br \/>\s*(<pre>)/g, '$1');
                html = html.replace(/(<\/pre>)\s*<br \/>/g, '$1');

                return { __html: html };
            };

            return (
                <div className={`flex items-start gap-4 my-4 ${isUser ? 'pr-10' : ''}`}>
                    <div className={`w-8 h-8 rounded-full flex-shrink-0 ${isUser ? 'bg-blue-500' : 'bg-green-500'} flex items-center justify-center font-bold`}>
                        {isUser ? 'U' : 'AI'}
                    </div>
                    <div className="flex-grow mt-1 message-content" dangerouslySetInnerHTML={renderContent(message.content)} />
                </div>
            );
        };

        const ChatArea = () => {
            const activeSessionId = useSelector(state => state.chat.activeSessionId);
            const session = useSelector(state => state.chat.sessions[activeSessionId]);
            const messagesEndRef = useRef(null);

            useEffect(() => {
                messagesEndRef.current?.scrollIntoView({ behavior: "smooth" });
            }, [session?.messages]);

<<<<<<< HEAD
            if (!session) { 
                return <div className="flex-1 flex items-center justify-center"><p>Select or create a new session to begin.</p></div>; 
            } else if (session.messagesLoaded && session.messages.length === 0) {
                return <div className="flex-1 flex items-center justify-center"><h2>Enter message to chat.</h2></div>;
=======
            if (!session) {
                return <div className="flex-1 flex items-center justify-center"><p>Select or create a new session.</p></div>;
>>>>>>> e7de5ca4
            }

            return (
                <div className="flex-1 flex flex-col">
                    <div className="flex-grow overflow-y-auto p-6 no-scrollbar">
                        {session.messages.map((msg, index) => (
                            <ChatMessage key={msg.id || index} message={msg} />
                        ))}
                        <div ref={messagesEndRef} />
                    </div>
                </div>
            );
        };

        const InputSection = () => {
            const [input, setInput] = useState('');
            const dispatch = useDispatch();
            const isStreaming = useSelector(state => state.chat.isStreaming);
            const activeSessionId = useSelector(state => state.chat.activeSessionId);
            const { currentProvider, currentModel } = useSelector(state => state.chat);

            const handleSend = () => {
                if (input.trim() && !isStreaming) {
                    const userMessage = { id: `user-${Date.now()}`, role: 'user', content: input };
                    
                    dispatch(streamChatResponse({
                        sessionId: activeSessionId,
                        messages: [userMessage], // In a real app, you'd send context
                        provider: currentProvider,
                        model: currentModel
                    }));
                    setInput('');
                }
            };

            const handleStop = () => {
                dispatch(stopStreaming());
            };

            const handleKeyDown = (e) => {
                if (e.key === 'Enter' && !e.shiftKey) {
                    e.preventDefault();
                    handleSend();
                }
            };

            return (
                <div className="p-6 bg-gray-900">
                    <div className="relative bg-gray-800 border border-gray-700 rounded-lg p-2 flex items-center">
                        <textarea
                            value={input}
                            onChange={(e) => setInput(e.target.value)}
                            onKeyDown={handleKeyDown}
                            placeholder="Type your message..."
                            rows="1"
                            className="w-full bg-transparent resize-none outline-none p-2 no-scrollbar"
                            style={{ maxHeight: '100px' }}
                            disabled={isStreaming}
                        />
                        {isStreaming ? (
                            <button onClick={handleStop} className="bg-red-500 hover:bg-red-600 text-white font-bold py-2 px-4 rounded-md flex items-center">
                                <svg className="w-4 h-4 mr-2" fill="currentColor" viewBox="0 0 16 16"><path d="M5 3.5h6A1.5 1.5 0 0 1 12.5 5v6a1.5 1.5 0 0 1-1.5 1.5H5A1.5 1.5 0 0 1 3.5 11V5A1.5 1.5 0 0 1 5 3.5z"/></svg>
                                Stop
                            </button>
                        ) : (
                            <button onClick={handleSend} className="bg-blue-500 hover:bg-blue-600 text-white font-bold py-2 px-4 rounded-md" disabled={!input.trim()}>
                                Send
                            </button>
                        )}
                    </div>
                </div>
            );
        };

<<<<<<< HEAD
        const ChatApp = () => {
            const dispatch = useDispatch();
            const { isSidebarOpen, activeSessionId, sessions } = useSelector(state => state.chat);
            const [sessionToDelete, setSessionToDelete] = useState(null);
            const [isProfileModalOpen, setIsProfileModalOpen] = useState(false);
            
            useEffect(() => {
                if (activeSessionId && sessions[activeSessionId] && !sessions[activeSessionId].messagesLoaded) {
                    dispatch(fetchSessionDetails(activeSessionId));
                }
            }, [activeSessionId, sessions, dispatch]);

            const handleConfirmDelete = () => {
                if(sessionToDelete) {
                    dispatch(deleteSession(sessionToDelete));
                    setSessionToDelete(null);
                }
            };

            return (
                <div className="flex h-full w-full">
                    <Sidebar onRequestDelete={setSessionToDelete} onEditProfile={() => setIsProfileModalOpen(true)} />
                    <div className="relative flex-1 flex flex-col bg-gray-900">
                        <button 
                            onClick={() => dispatch(toggleSidebar())} 
                            title={isSidebarOpen ? "Collapse Sidebar" : "Open Sidebar"}
                            className="absolute top-1/2 -translate-y-1/2 z-20 p-1.5 bg-gray-800/60 hover:bg-gray-700/80 rounded-full transition-all duration-300 ease-in-out"
                            style={{ left: '16px' }}
                        >
                            {isSidebarOpen ? (
                                <svg xmlns="http://www.w3.org/2000/svg" className="h-5 w-5" viewBox="0 0 20 20" fill="currentColor"><path fillRule="evenodd" d="M12.707 5.293a1 1 0 010 1.414L9.414 10l3.293 3.293a1 1 0 01-1.414 1.414l-4-4a1 1 0 010-1.414l4-4a1 1 0 011.414 0z" clipRule="evenodd" /></svg>
                            ) : (
                                <svg xmlns="http://www.w3.org/2000/svg" className="h-5 w-5" viewBox="0 0 20 20" fill="currentColor"><path fillRule="evenodd" d="M7.293 14.707a1 1 0 010-1.414L10.586 10 7.293 6.707a1 1 0 011.414-1.414l4 4a1 1 0 010 1.414l-4 4a1 1 0 01-1.414 0z" clipRule="evenodd" /></svg>
                            )}
                        </button>
                        <ChatArea />
                        <InputSection />
                    </div>
                    <ConfirmationModal 
                        isOpen={!!sessionToDelete} 
                        onClose={() => setSessionToDelete(null)}
                        onConfirm={handleConfirmDelete}
                        title="Delete Session"
                    >
                        Are you sure you want to delete this chat session? This action cannot be undone.
                    </ConfirmationModal>
                    <ProfileModal isOpen={isProfileModalOpen} onClose={() => setIsProfileModalOpen(false)} />
=======
        // --- APP LAYOUT ---
        const App = () => {
            return (
                <div className="flex h-screen w-screen">
                    <Sidebar />
                    <div className="flex-1 flex flex-col bg-gray-900">
                        <ChatArea />
                        <InputSection />
                    </div>
>>>>>>> e7de5ca4
                </div>
            );
        };

<<<<<<< HEAD
        const App = () => {
            const { token, loading } = useAuth();
            const dispatch = useDispatch();
            const sessionStatus = useSelector(state => state.chat.sessionStatus);

            // This effect syncs the AuthProvider token with the Redux store
            useEffect(() => {
                dispatch(setAuthToken(token));
                if (token && sessionStatus === 'idle') {
                    dispatch(fetchSessions());
                }
            }, [token, sessionStatus, dispatch]);

            if (loading) { 
                return (
                    <div className="flex items-center justify-center h-screen">
                        <div className="w-16 h-16 border-4 border-dashed rounded-full animate-spin border-indigo-500"></div>
                    </div>
                ); 
            }
            return token ? <ChatApp /> : <AuthForm />;
        };

        // --- RENDER ---
=======
        // --- RENDER APP ---
>>>>>>> e7de5ca4
        const root = ReactDOM.createRoot(document.getElementById('root'));
        root.render(
            <Provider store={store}>
                <App />
            </Provider>
        );
    </script>
</body>
</html><|MERGE_RESOLUTION|>--- conflicted
+++ resolved
@@ -39,7 +39,6 @@
 
     <script type="text/babel">
         const { Provider, useSelector, useDispatch } = ReactRedux;
-<<<<<<< HEAD
         const { configureStore, createSlice, createAsyncThunk } = RTK;
         const { useState, useEffect, useRef, createContext, useContext } = React;
 
@@ -156,10 +155,6 @@
             await apiClient.del(`/sessions/${sessionId}`, auth.token);
             return sessionId;
         });
-=======
-        const { configureStore, createSlice } = RTK;
-        const { useState, useEffect, useRef } = React;
->>>>>>> e7de5ca4
 
         // --- REDUX SLICE ---
         const chatSlice = createSlice({
@@ -209,7 +204,6 @@
                 setModelAndProvider: (state, action) => {
                     state.currentProvider = action.payload.provider;
                     state.currentModel = action.payload.model;
-<<<<<<< HEAD
                 },
                 toggleSidebar: (state) => {
                     state.isSidebarOpen = !state.isSidebarOpen;
@@ -255,73 +249,60 @@
                             state.activeSessionId = remainingSessions.length > 0 ? remainingSessions[0].id : null;
                         }
                     });
-=======
-                }
->>>>>>> e7de5ca4
             }
         });
 
-        const { addMessage, startStream, appendStream, endStream, newSession, setActiveSession, setModelAndProvider } = chatSlice.actions;
+        const { startStream, appendStream, endStream, setActiveSessionId, setModelAndProvider, toggleSidebar } = chatSlice.actions;
+
+        // --- STREAMING LOGIC ---
+        const streamChatResponse = (payload) => async (dispatch, getState) => {
+            const { token } = getState().auth;
+            const { sessionId, prompt, provider, model } = payload;
+            const userMessage = { id: `user-${Date.now()}`, role: 'user', content: prompt };
+
+            dispatch(startStream({ sessionId, userMessage }));
+
+            const response = await fetch(`${API_BASE_URL}/chat/stream`, {
+                method: 'POST',
+                headers: { 'Content-Type': 'application/json', 'Authorization': `Bearer ${token}` },
+                body: JSON.stringify({ session_id: sessionId, prompt, provider, model })
+            });
+            const reader = response.body.getReader();
+            const decoder = new TextDecoder();
+
+            while (true) {
+                const { done, value } = await reader.read();
+                if (done) break;
+                const chunk = decoder.decode(value, { stream: true });
+                const events = chunk.split('\n\n').filter(Boolean);
+                for (const event of events) {
+                    if (event.startsWith('data: ')) {
+                        const dataStr = event.substring(6);
+                        if (dataStr === "[DONE]") {
+                            dispatch(endStream());
+                            dispatch(fetchSessionDetails(sessionId));
+                            return;
+                        }
+                        try {
+                            const data = JSON.parse(dataStr);
+                            if (data.delta) dispatch(appendStream({ sessionId, delta: data.delta }));
+                            if (data.error) {
+                                console.error("Stream error:", data.error);
+                                dispatch(endStream());
+                                dispatch(fetchSessionDetails(sessionId));
+                                return;
+                            }
+                        } catch (e) { console.error("JSON parse error", e); }
+                    }
+                }
+            }
+        };
 
         // --- REDUX STORE ---
         const store = configureStore({
             reducer: {
                 chat: chatSlice.reducer
             }
-        });
-        
-        // --- API & STREAMING LOGIC ---
-        let eventSource = null;
-
-        const streamChatResponse = (payload) => (dispatch) => {
-            const { sessionId, messages, provider, model } = payload;
-            
-            dispatch(startStream({ 
-                sessionId, 
-                message: messages[messages.length - 1] // Pass user message
-            }));
-
-            // Replace with your actual backend endpoint
-            const API_URL = 'http://127.0.0.1:8000/chat/stream';
-
-            eventSource = new EventSource(`${API_URL}?prompt=${encodeURIComponent(messages[messages.length-1].content)}&provider=${provider}&model=${model}`);
-
-            eventSource.onmessage = (event) => {
-                if (event.data === "[DONE]") {
-                    dispatch(endStream());
-                    eventSource.close();
-                    return;
-                }
-                const data = JSON.parse(event.data);
-                if (data.delta) {
-                    dispatch(appendStream({ sessionId, delta: data.delta }));
-                }
-            };
-
-            eventSource.onerror = (err) => {
-                console.error("EventSource failed:", err);
-                dispatch(endStream());
-                eventSource.close();
-            };
-        };
-
-        const stopStreaming = () => (dispatch) => {
-            if (eventSource) {
-                eventSource.close();
-                dispatch(endStream());
-            }
-<<<<<<< HEAD
-        });
-        const { setAuthToken } = authSlice.actions;
-
-        const store = configureStore({
-            reducer: { 
-                chat: chatSlice.reducer,
-                auth: authSlice.reducer
-            },
-            middleware: (getDefaultMiddleware) => getDefaultMiddleware({
-                thunk: { extraArgument: { apiClient } }
-            }),
         });
         
         // --- COMPONENTS ---
@@ -416,10 +397,42 @@
             const [error, setError] = useState(null);
             const [loading, setLoading] = useState(false);
             const { login, register } = useAuth();
-=======
-        };
-
->>>>>>> e7de5ca4
+
+            const handleSubmit = async (e) => {
+                e.preventDefault();
+                setError(null);
+                setLoading(true);
+                try {
+                    if (isLogin) {
+                        await login(email, password);
+                    } else {
+                        await register(username, email, password);
+                    }
+                } catch (err) {
+                    setError(err.detail || 'An unexpected error occurred.');
+                } finally {
+                    setLoading(false);
+                }
+                const data = JSON.parse(event.data);
+                if (data.delta) {
+                    dispatch(appendStream({ sessionId, delta: data.delta }));
+                }
+            };
+
+            eventSource.onerror = (err) => {
+                console.error("EventSource failed:", err);
+                dispatch(endStream());
+                eventSource.close();
+            };
+        };
+
+        const stopStreaming = () => (dispatch) => {
+            if (eventSource) {
+                eventSource.close();
+                dispatch(endStream());
+            }
+        };
+
 
         // --- COMPONENTS ---
 
@@ -428,14 +441,8 @@
             const currentProvider = useSelector(state => state.chat.currentProvider);
             const currentModel = useSelector(state => state.chat.currentModel);
             const [isOpen, setIsOpen] = useState(false);
-<<<<<<< HEAD
             const providers = { 
                 openai: ['gpt-3.5-turbo', 'gpt-4'],
-=======
-
-            const providers = {
-                openai: ['gpt-3.5-turbo', 'gpt-4.1'],
->>>>>>> e7de5ca4
                 anthropic: ['claude-3-haiku', 'claude-3-sonnet'],
                 gemini: ['gemini-pro', 'gemini-flash'],
                 ollama: ['llama3', 'mistral']
@@ -474,7 +481,6 @@
                 </div>
             );
         };
-<<<<<<< HEAD
         
         const formatTimestamp = (dateString) => {
             const date = new Date(dateString);
@@ -527,16 +533,13 @@
                 }
                 setEditingSessionId(null);
             };
-=======
-
-        const Sidebar = () => {
-            const dispatch = useDispatch();
-            const sessions = useSelector(state => state.chat.sessions);
-            const activeSessionId = useSelector(state => state.chat.activeSessionId);
->>>>>>> e7de5ca4
             
+            const handleKeyDown = (e, sessionId) => {
+                if (e.key === 'Enter') handleSaveTitle(sessionId);
+                if (e.key === 'Escape') setEditingSessionId(null);
+            };
+
             return (
-<<<<<<< HEAD
                 <div className={`bg-gray-800 h-full flex-shrink-0 transition-all duration-300 ease-in-out ${isSidebarOpen ? 'w-64' : 'w-0'}`}>
                     <div className="h-full w-64 p-3 flex flex-col overflow-hidden">
                         <div className="flex items-center justify-between mb-4 flex-shrink-0">
@@ -588,26 +591,8 @@
                                         </button>
                                     </div>
                                 </div>
-=======
-                <div className="w-64 bg-gray-800 h-full flex flex-col p-3">
-                    <div className="flex items-center justify-between mb-4">
-                        <h1 className="text-xl font-bold">Chat AI</h1>
-                        <button onClick={() => dispatch(newSession())} className="p-2 rounded-md hover:bg-gray-700">
-                            <svg className="w-6 h-6" fill="none" stroke="currentColor" viewBox="0 0 24 24" xmlns="http://www.w3.org/2000/svg"><path strokeLinecap="round" strokeLinejoin="round" strokeWidth="2" d="M12 6v6m0 0v6m0-6h6m-6 0H6"></path></svg>
-                        </button>
-                    </div>
-                    <div className="flex-grow overflow-y-auto no-scrollbar pr-1">
-                        <p className="text-xs text-gray-500 font-semibold mb-2 px-2">RECENT</p>
-                        {Object.values(sessions).map(session => (
-                            <div key={session.id} onClick={() => dispatch(setActiveSession(session.id))}
-                                className={`truncate px-3 py-2 rounded-md cursor-pointer text-sm mb-1 ${activeSessionId === session.id ? 'bg-gray-700' : 'hover:bg-gray-700/50'}`}>
-                                {session.title}
->>>>>>> e7de5ca4
                             </div>
-                        ))}
-                    </div>
-                    <div className="mt-auto">
-                        <ProviderSelector />
+                        </div>
                     </div>
                 </div>
             );
@@ -651,15 +636,10 @@
                 messagesEndRef.current?.scrollIntoView({ behavior: "smooth" });
             }, [session?.messages]);
 
-<<<<<<< HEAD
             if (!session) { 
                 return <div className="flex-1 flex items-center justify-center"><p>Select or create a new session to begin.</p></div>; 
             } else if (session.messagesLoaded && session.messages.length === 0) {
                 return <div className="flex-1 flex items-center justify-center"><h2>Enter message to chat.</h2></div>;
-=======
-            if (!session) {
-                return <div className="flex-1 flex items-center justify-center"><p>Select or create a new session.</p></div>;
->>>>>>> e7de5ca4
             }
 
             return (
@@ -734,7 +714,6 @@
             );
         };
 
-<<<<<<< HEAD
         const ChatApp = () => {
             const dispatch = useDispatch();
             const { isSidebarOpen, activeSessionId, sessions } = useSelector(state => state.chat);
@@ -782,22 +761,10 @@
                         Are you sure you want to delete this chat session? This action cannot be undone.
                     </ConfirmationModal>
                     <ProfileModal isOpen={isProfileModalOpen} onClose={() => setIsProfileModalOpen(false)} />
-=======
-        // --- APP LAYOUT ---
-        const App = () => {
-            return (
-                <div className="flex h-screen w-screen">
-                    <Sidebar />
-                    <div className="flex-1 flex flex-col bg-gray-900">
-                        <ChatArea />
-                        <InputSection />
-                    </div>
->>>>>>> e7de5ca4
                 </div>
             );
         };
 
-<<<<<<< HEAD
         const App = () => {
             const { token, loading } = useAuth();
             const dispatch = useDispatch();
@@ -822,9 +789,6 @@
         };
 
         // --- RENDER ---
-=======
-        // --- RENDER APP ---
->>>>>>> e7de5ca4
         const root = ReactDOM.createRoot(document.getElementById('root'));
         root.render(
             <Provider store={store}>
